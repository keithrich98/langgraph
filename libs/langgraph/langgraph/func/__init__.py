import asyncio
import concurrent
import concurrent.futures
import functools
import inspect
import types
from typing import (
    Any,
    Awaitable,
    Callable,
    Optional,
    TypeVar,
    Union,
    overload,
)

from typing_extensions import ParamSpec

from langgraph.channels.ephemeral_value import EphemeralValue
from langgraph.channels.last_value import LastValue
from langgraph.checkpoint.base import BaseCheckpointSaver
from langgraph.constants import CONF, END, START, TAG_HIDDEN
from langgraph.pregel import Pregel
from langgraph.pregel.call import get_runnable_for_func
from langgraph.pregel.read import PregelNode
from langgraph.pregel.write import ChannelWrite, ChannelWriteEntry
from langgraph.store.base import BaseStore
from langgraph.types import RetryPolicy, StreamMode, StreamWriter

P = ParamSpec("P")
P1 = TypeVar("P1")
T = TypeVar("T")


def call(
    func: Callable[P, T],
    *args: Any,
    retry: Optional[RetryPolicy] = None,
    **kwargs: Any,
) -> concurrent.futures.Future[T]:
    from langgraph.constants import CONFIG_KEY_CALL
    from langgraph.utils.config import get_config

<<<<<<< HEAD
    config = get_config()
    impl = config[CONF][CONFIG_KEY_CALL]
    fut = impl(func, input, retry=retry, callbacks=config["callbacks"])
=======
    conf = get_configurable()
    impl = conf[CONFIG_KEY_CALL]
    fut = impl(func, (args, kwargs), retry=retry)
>>>>>>> c7e43f86
    return fut


@overload
def task(
    *, retry: Optional[RetryPolicy] = None
) -> Callable[[Callable[P, Awaitable[T]]], Callable[P, asyncio.Future[T]]]: ...


@overload
def task(  # type: ignore[overload-cannot-match]
    *, retry: Optional[RetryPolicy] = None
) -> Callable[[Callable[P, T]], Callable[P, concurrent.futures.Future[T]]]: ...


@overload
def task(
    __func_or_none__: Callable[P, T],
) -> Callable[P, concurrent.futures.Future[T]]: ...


@overload
def task(
    __func_or_none__: Callable[P, Awaitable[T]],
) -> Callable[P, asyncio.Future[T]]: ...


def task(
    __func_or_none__: Optional[Union[Callable[P, T], Callable[P, Awaitable[T]]]] = None,
    *,
    retry: Optional[RetryPolicy] = None,
) -> Union[
    Callable[[Callable[P, Awaitable[T]]], Callable[P, asyncio.Future[T]]],
    Callable[[Callable[P, T]], Callable[P, concurrent.futures.Future[T]]],
    Callable[P, asyncio.Future[T]],
    Callable[P, concurrent.futures.Future[T]],
]:
    def decorator(
        func: Union[Callable[P, Awaitable[T]], Callable[P, T]],
    ) -> Callable[P, concurrent.futures.Future[T]]:
        if asyncio.iscoroutinefunction(func):

            @functools.wraps(func)
            async def _tick(__allargs__: tuple) -> T:
                return await func(*__allargs__[0], **__allargs__[1])

        else:

            @functools.wraps(func)
            def _tick(__allargs__: tuple) -> T:
                return func(*__allargs__[0], **__allargs__[1])

        return functools.update_wrapper(
            functools.partial(call, _tick, retry=retry), func
        )

    if __func_or_none__ is not None:
        return decorator(__func_or_none__)

    return decorator


def entrypoint(
    *,
    checkpointer: Optional[BaseCheckpointSaver] = None,
    store: Optional[BaseStore] = None,
) -> Callable[[types.FunctionType], Pregel]:
    def _imp(func: types.FunctionType) -> Pregel:
        if inspect.isgeneratorfunction(func):

            def gen_wrapper(*args: Any, writer: StreamWriter, **kwargs: Any) -> Any:
                for chunk in func(*args, **kwargs):
                    writer(chunk)

            bound = get_runnable_for_func(gen_wrapper)
            stream_mode: StreamMode = "custom"
        elif inspect.isasyncgenfunction(func):

            async def agen_wrapper(
                *args: Any, writer: StreamWriter, **kwargs: Any
            ) -> Any:
                async for chunk in func(*args, **kwargs):
                    writer(chunk)

            bound = get_runnable_for_func(agen_wrapper)
            stream_mode = "custom"
        else:
            bound = get_runnable_for_func(func)
            stream_mode = "updates"

        return Pregel(
            nodes={
                func.__name__: PregelNode(
                    bound=bound,
                    triggers=[START],
                    channels=[START],
                    writers=[ChannelWrite([ChannelWriteEntry(END)], tags=[TAG_HIDDEN])],
                )
            },
            channels={START: EphemeralValue(Any), END: LastValue(Any, END)},
            input_channels=START,
            output_channels=END,
            stream_channels=END,
            stream_mode=stream_mode,
            checkpointer=checkpointer,
            store=store,
        )

    return _imp<|MERGE_RESOLUTION|>--- conflicted
+++ resolved
@@ -41,15 +41,9 @@
     from langgraph.constants import CONFIG_KEY_CALL
     from langgraph.utils.config import get_config
 
-<<<<<<< HEAD
     config = get_config()
     impl = config[CONF][CONFIG_KEY_CALL]
-    fut = impl(func, input, retry=retry, callbacks=config["callbacks"])
-=======
-    conf = get_configurable()
-    impl = conf[CONFIG_KEY_CALL]
-    fut = impl(func, (args, kwargs), retry=retry)
->>>>>>> c7e43f86
+    fut = impl(func, (args, kwargs), retry=retry, callbacks=config["callbacks"])
     return fut
 
 
